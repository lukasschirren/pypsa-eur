--- conflicted
+++ resolved
@@ -577,12 +577,6 @@
     techs = snakemake.config['electricity'].get('renewable_capacities_from_OPSD', [])
     attach_OPSD_renewables(n, techs)
 
-<<<<<<< HEAD
-
-    estimate_renewable_capacities(n)
-    attach_OPSD_renewables(n)
-=======
->>>>>>> 2bfccebc
     update_p_nom_max(n)
     if snakemake.config["lines"]["line_rating"]:
         attach_line_rating(n)
