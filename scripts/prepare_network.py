--- conflicted
+++ resolved
@@ -38,13 +38,8 @@
 Inputs
 ------
 
-<<<<<<< HEAD
-- ``data/costs.csv``: The database of cost assumptions for all included technologies for specific years from various sources; e.g. discount rate, lifetime, investment (CAPEX), fixed operation and maintenance (FOM), variable operation and maintenance (VOM), fuel costs, efficiency, carbon-dioxide intensity.
+- ``resources/costs.csv``: The database of cost assumptions for all included technologies for specific years from various sources; e.g. discount rate, lifetime, investment (CAPEX), fixed operation and maintenance (FOM), variable operation and maintenance (VOM), fuel costs, efficiency, carbon-dioxide intensity.
 - ``networks/elec{weather_year}_s{simpl}_{clusters}.nc``: confer :ref:`cluster`
-=======
-- ``resources/costs.csv``: The database of cost assumptions for all included technologies for specific years from various sources; e.g. discount rate, lifetime, investment (CAPEX), fixed operation and maintenance (FOM), variable operation and maintenance (VOM), fuel costs, efficiency, carbon-dioxide intensity.
-- ``networks/elec_s{simpl}_{clusters}.nc``: confer :ref:`cluster`
->>>>>>> 9e57a5bb
 
 Outputs
 -------
