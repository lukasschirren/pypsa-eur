# SPDX-FileCopyrightText: : 2023 The PyPSA-Eur Authors
#
# SPDX-License-Identifier: MIT

if config["enable"].get("prepare_links_p_nom", False):

    rule prepare_links_p_nom:
        output:
            "data/links_p_nom.csv",
        log:
            logs("prepare_links_p_nom.log"),
        threads: 1
        resources:
            mem_mb=1500,
        conda:
            "../envs/environment.yaml"
        script:
            "../scripts/prepare_links_p_nom.py"


rule build_electricity_demand:
    params:
<<<<<<< HEAD
        snapshots=config_provider("snapshots"),
        countries=config_provider("countries"),
        load=config_provider("load"),
    input:
        ancient("data/electricity_demand.csv"),
=======
        snapshots={k: config["snapshots"][k] for k in ["start", "end", "inclusive"]},
        countries=config["countries"],
        load=config["load"],
    input:
        ancient(RESOURCES + "load_raw.csv"),
>>>>>>> cbb3ab36
    output:
        resources("load.csv"),
    log:
        logs("build_electricity_demand.log"),
    resources:
        mem_mb=5000,
    conda:
        "../envs/environment.yaml"
    script:
        "../scripts/build_electricity_demand.py"


rule build_powerplants:
    params:
<<<<<<< HEAD
        powerplants_filter=config_provider("electricity", "powerplants_filter"),
        custom_powerplants=config_provider("electricity", "custom_powerplants"),
        countries=config_provider("countries"),
=======
        powerplants_filter=config["electricity"]["powerplants_filter"],
        custom_powerplants=config["electricity"]["custom_powerplants"],
        everywhere_powerplants=config["electricity"]["everywhere_powerplants"],
        countries=config["countries"],
>>>>>>> cbb3ab36
    input:
        base_network=resources("networks/base.nc"),
        custom_powerplants="data/custom_powerplants.csv",
    output:
        resources("powerplants.csv"),
    log:
        logs("build_powerplants.log"),
    threads: 1
    resources:
        mem_mb=5000,
    conda:
        "../envs/environment.yaml"
    script:
        "../scripts/build_powerplants.py"


rule base_network:
    params:
<<<<<<< HEAD
        countries=config_provider("countries"),
        snapshots=config_provider("snapshots"),
        lines=config_provider("lines"),
        links=config_provider("links"),
        transformers=config_provider("transformers"),
=======
        countries=config["countries"],
        snapshots={k: config["snapshots"][k] for k in ["start", "end", "inclusive"]},
        lines=config["lines"],
        links=config["links"],
        transformers=config["transformers"],
>>>>>>> cbb3ab36
    input:
        eg_buses="data/entsoegridkit/buses.csv",
        eg_lines="data/entsoegridkit/lines.csv",
        eg_links="data/entsoegridkit/links.csv",
        eg_converters="data/entsoegridkit/converters.csv",
        eg_transformers="data/entsoegridkit/transformers.csv",
        parameter_corrections="data/parameter_corrections.yaml",
        links_p_nom="data/links_p_nom.csv",
        links_tyndp="data/links_tyndp.csv",
        country_shapes=resources("country_shapes.geojson"),
        offshore_shapes=resources("offshore_shapes.geojson"),
        europe_shape=resources("europe_shape.geojson"),
    output:
        resources("networks/base.nc"),
    log:
        logs("base_network.log"),
    benchmark:
        benchmarks("base_network")
    threads: 1
    resources:
        mem_mb=1500,
    conda:
        "../envs/environment.yaml"
    script:
        "../scripts/base_network.py"


rule build_shapes:
    params:
        countries=config_provider("countries"),
    input:
        naturalearth=ancient("data/bundle/naturalearth/ne_10m_admin_0_countries.shp"),
        eez=ancient("data/bundle/eez/World_EEZ_v8_2014.shp"),
        nuts3=ancient("data/bundle/NUTS_2013_60M_SH/data/NUTS_RG_60M_2013.shp"),
        nuts3pop=ancient("data/bundle/nama_10r_3popgdp.tsv.gz"),
        nuts3gdp=ancient("data/bundle/nama_10r_3gdp.tsv.gz"),
        ch_cantons=ancient("data/bundle/ch_cantons.csv"),
        ch_popgdp=ancient("data/bundle/je-e-21.03.02.xls"),
    output:
        country_shapes=resources("country_shapes.geojson"),
        offshore_shapes=resources("offshore_shapes.geojson"),
        europe_shape=resources("europe_shape.geojson"),
        nuts3_shapes=resources("nuts3_shapes.geojson"),
    log:
        logs("build_shapes.log"),
    threads: 1
    resources:
        mem_mb=1500,
    conda:
        "../envs/environment.yaml"
    script:
        "../scripts/build_shapes.py"


rule build_bus_regions:
    params:
        countries=config_provider("countries"),
    input:
        country_shapes=resources("country_shapes.geojson"),
        offshore_shapes=resources("offshore_shapes.geojson"),
        base_network=resources("networks/base.nc"),
    output:
        regions_onshore=resources("regions_onshore.geojson"),
        regions_offshore=resources("regions_offshore.geojson"),
    log:
        logs("build_bus_regions.log"),
    threads: 1
    resources:
        mem_mb=1000,
    conda:
        "../envs/environment.yaml"
    script:
        "../scripts/build_bus_regions.py"


if config["enable"].get("build_cutout", False):

    rule build_cutout:
        params:
<<<<<<< HEAD
            snapshots=config_provider("snapshots"),
            cutouts=config_provider("atlite", "cutouts"),
=======
            snapshots={k: config["snapshots"][k] for k in ["start", "end", "inclusive"]},
            cutouts=config["atlite"]["cutouts"],
>>>>>>> cbb3ab36
        input:
            regions_onshore=resources("regions_onshore.geojson"),
            regions_offshore=resources("regions_offshore.geojson"),
        output:
            protected("cutouts/" + CDIR + "{cutout}.nc"),
        log:
            "logs/" + CDIR + "build_cutout/{cutout}.log",
        benchmark:
            "benchmarks/" + CDIR + "build_cutout_{cutout}"
        threads: ATLITE_NPROCESSES
        resources:
            mem_mb=ATLITE_NPROCESSES * 1000,
        conda:
            "../envs/environment.yaml"
        script:
            "../scripts/build_cutout.py"


if config["enable"].get("build_natura_raster", False):

    rule build_natura_raster:
        input:
            natura=ancient("data/bundle/natura/Natura2000_end2015.shp"),
            cutouts=expand("cutouts/" + CDIR + "{cutouts}.nc", **config["atlite"]),
        output:
            resources("natura.tiff"),
        resources:
            mem_mb=5000,
        log:
            logs("build_natura_raster.log"),
        conda:
            "../envs/environment.yaml"
        script:
            "../scripts/build_natura_raster.py"


rule build_ship_raster:
    input:
        ship_density="data/shipdensity_global.zip",
        cutouts=expand(
            "cutouts/" + CDIR + "{cutout}.nc",
            cutout=[
                config["renewable"][k]["cutout"]
                for k in config["electricity"]["renewable_carriers"]
            ],
        ),
    output:
        resources("shipdensity_raster.tif"),
    log:
        logs("build_ship_raster.log"),
    resources:
        mem_mb=5000,
    benchmark:
        benchmarks("build_ship_raster")
    conda:
        "../envs/environment.yaml"
    script:
        "../scripts/build_ship_raster.py"


rule determine_availability_matrix_MD_UA:
    input:
        copernicus="data/Copernicus_LC100_global_v3.0.1_2019-nrt_Discrete-Classification-map_EPSG-4326.tif",
        wdpa="data/WDPA.gpkg",
        wdpa_marine="data/WDPA_WDOECM_marine.gpkg",
        gebco=lambda w: (
            "data/bundle/GEBCO_2014_2D.nc"
            if "max_depth" in config["renewable"][w.technology].keys()
            else []
        ),
        ship_density=lambda w: (
            RESOURCES + "shipdensity_raster.tif"
            if "ship_threshold" in config["renewable"][w.technology].keys()
            else []
        ),
        country_shapes=RESOURCES + "country_shapes.geojson",
        offshore_shapes=RESOURCES + "offshore_shapes.geojson",
        regions=lambda w: (
            RESOURCES + "regions_onshore.geojson"
            if w.technology in ("onwind", "solar")
            else RESOURCES + "regions_offshore.geojson"
        ),
        cutout=lambda w: "cutouts/"
        + CDIR
        + config["renewable"][w.technology]["cutout"]
        + ".nc",
    output:
        availability_matrix=RESOURCES + "availability_matrix_MD-UA_{technology}.nc",
        availability_map=RESOURCES + "availability_matrix_MD-UA_{technology}.png",
    log:
        LOGS + "determine_availability_matrix_MD_UA_{technology}.log",
    threads: ATLITE_NPROCESSES
    resources:
        mem_mb=ATLITE_NPROCESSES * 5000,
    conda:
        "../envs/environment.yaml"
    script:
        "../scripts/determine_availability_matrix_MD_UA.py"


# Optional input when having Ukraine (UA) or Moldova (MD) in the countries list
if {"UA", "MD"}.intersection(set(config["countries"])):
    opt = {
        "availability_matrix_MD_UA": RESOURCES
        + "availability_matrix_MD-UA_{technology}.nc"
    }
else:
    opt = {}


rule build_renewable_profiles:
    params:
<<<<<<< HEAD
        renewable=config_provider("renewable"),
    input:
        base_network=resources("networks/base.nc"),
=======
        snapshots={k: config["snapshots"][k] for k in ["start", "end", "inclusive"]},
        renewable=config["renewable"],
    input:
        **opt,
        base_network=RESOURCES + "networks/base.nc",
>>>>>>> cbb3ab36
        corine=ancient("data/bundle/corine/g250_clc06_V18_5.tif"),
        natura=lambda w: (
            resources("natura.tiff")
            if config_provider("renewable", w.technology, "natura")(w)
            else []
        ),
        luisa=lambda w: (
            "data/LUISA_basemap_020321_50m.tif"
            if config["renewable"][w.technology].get("luisa")
            else []
        ),
        gebco=ancient(
            lambda w: (
                "data/bundle/GEBCO_2014_2D.nc"
                if config_provider("renewable", w.technology)(w).get("max_depth")
                else []
            )
        ),
        ship_density=lambda w: (
<<<<<<< HEAD
            resources("shipdensity_raster.tif")
            if "ship_threshold" in config_provider("renewable", w.technology)(w).keys()
=======
            RESOURCES + "shipdensity_raster.tif"
            if config["renewable"][w.technology].get("ship_threshold", False)
>>>>>>> cbb3ab36
            else []
        ),
        country_shapes=resources("country_shapes.geojson"),
        offshore_shapes=resources("offshore_shapes.geojson"),
        regions=lambda w: (
            resources("regions_onshore.geojson")
            if w.technology in ("onwind", "solar")
            else resources("regions_offshore.geojson")
        ),
        cutout=lambda w: "cutouts/"
        + CDIR
        + config_provider("renewable", w.technology, "cutout")(w)
        + ".nc",
    output:
        profile=resources("profile_{technology}.nc"),
    log:
        logs("build_renewable_profile_{technology}.log"),
    benchmark:
        benchmarks("build_renewable_profiles_{technology}")
    threads: ATLITE_NPROCESSES
    resources:
        mem_mb=ATLITE_NPROCESSES * 5000,
    wildcard_constraints:
        technology="(?!hydro).*",  # Any technology other than hydro
    conda:
        "../envs/environment.yaml"
    script:
        "../scripts/build_renewable_profiles.py"


rule build_monthly_prices:
    input:
        co2_price_raw="data/validation/emission-spot-primary-market-auction-report-2019-data.xls",
        fuel_price_raw="data/validation/energy-price-trends-xlsx-5619002.xlsx",
    output:
        co2_price=resources("co2_price.csv"),
        fuel_price=resources("monthly_fuel_price.csv"),
    log:
        logs("build_monthly_prices.log"),
    threads: 1
    resources:
        mem_mb=5000,
    conda:
        "../envs/environment.yaml"
    script:
        "../scripts/build_monthly_prices.py"


rule build_hydro_profile:
    params:
        hydro=config_provider("renewable", "hydro"),
        countries=config_provider("countries"),
    input:
        country_shapes=resources("country_shapes.geojson"),
        eia_hydro_generation="data/eia_hydro_annual_generation.csv",
        cutout=f"cutouts/" + CDIR + config["renewable"]["hydro"]["cutout"] + ".nc",
    output:
        resources("profile_hydro.nc"),
    log:
        logs("build_hydro_profile.log"),
    resources:
        mem_mb=5000,
    conda:
        "../envs/environment.yaml"
    script:
        "../scripts/build_hydro_profile.py"


if config["lines"]["dynamic_line_rating"]["activate"]:

    rule build_line_rating:
        params:
            snapshots={k: config["snapshots"][k] for k in ["start", "end", "inclusive"]},
        input:
            base_network=resources("networks/base.nc"),
            cutout="cutouts/"
            + CDIR
            + config["lines"]["dynamic_line_rating"]["cutout"]
            + ".nc",
        output:
            output=resources("networks/line_rating.nc"),
        log:
            logs("build_line_rating.log"),
        benchmark:
            benchmarks("build_line_rating")
        threads: ATLITE_NPROCESSES
        resources:
            mem_mb=ATLITE_NPROCESSES * 1000,
        conda:
            "../envs/environment.yaml"
        script:
            "../scripts/build_line_rating.py"


rule add_electricity:
    params:
        length_factor=config_provider("lines", "length_factor"),
        scaling_factor=config_provider("load", "scaling_factor"),
        countries=config_provider("countries"),
        renewable=config_provider("renewable"),
        electricity=config_provider("electricity"),
        conventional=config_provider("conventional"),
        costs=config_provider("costs"),
    input:
        **{
            f"profile_{tech}": resources(f"profile_{tech}.nc")
            for tech in config["electricity"]["renewable_carriers"]
        },
        **{
            f"conventional_{carrier}_{attr}": fn
            for carrier, d in config.get("conventional", {None: {}}).items()
            if carrier in config["electricity"]["conventional_carriers"]
            for attr, fn in d.items()
            if str(fn).startswith("data/")
        },
<<<<<<< HEAD
        base_network=resources("networks/base.nc"),
        line_rating=resources("networks/line_rating.nc")
        if config["lines"]["dynamic_line_rating"]["activate"]
        else resources("networks/base.nc"),
=======
        base_network=RESOURCES + "networks/base.nc",
        line_rating=(
            RESOURCES + "networks/line_rating.nc"
            if config["lines"]["dynamic_line_rating"]["activate"]
            else RESOURCES + "networks/base.nc"
        ),
>>>>>>> cbb3ab36
        tech_costs=COSTS,
        regions=resources("regions_onshore.geojson"),
        powerplants=resources("powerplants.csv"),
        hydro_capacities=ancient("data/bundle/hydro_capacities.csv"),
        geth_hydro_capacities="data/geth2015_hydro_capacities.csv",
        unit_commitment="data/unit_commitment.csv",
<<<<<<< HEAD
        fuel_price=resources("monthly_fuel_price.csv")
        if config["conventional"]["dynamic_fuel_price"]
        else [],
        load=resources("load.csv"),
        nuts3_shapes=resources("nuts3_shapes.geojson"),
=======
        fuel_price=(
            RESOURCES + "monthly_fuel_price.csv"
            if config["conventional"]["dynamic_fuel_price"]
            else []
        ),
        load=RESOURCES + "load.csv",
        nuts3_shapes=RESOURCES + "nuts3_shapes.geojson",
        ua_md_gdp="data/GDP_PPP_30arcsec_v3_mapped_default.csv",
>>>>>>> cbb3ab36
    output:
        resources("networks/elec.nc"),
    log:
        logs("add_electricity.log"),
    benchmark:
        benchmarks("add_electricity")
    threads: 1
    resources:
        mem_mb=10000,
    conda:
        "../envs/environment.yaml"
    script:
        "../scripts/add_electricity.py"


rule simplify_network:
    params:
<<<<<<< HEAD
        simplify_network=config_provider("clustering", "simplify_network"),
        aggregation_strategies=config_provider(
            "clustering", "aggregation_strategies", default={}
        ),
        focus_weights=config_provider("focus_weights", default=None),
        renewable_carriers=config_provider("electricity", "renewable_carriers"),
        max_hours=config_provider("electricity", "max_hours"),
        length_factor=config_provider("lines", "length_factor"),
        p_max_pu=config_provider("links", "p_max_pu", default=1.0),
        costs=config_provider("costs"),
=======
        simplify_network=config["clustering"]["simplify_network"],
        aggregation_strategies=config["clustering"].get("aggregation_strategies", {}),
        focus_weights=config["clustering"].get(
            "focus_weights", config.get("focus_weights")
        ),
        renewable_carriers=config["electricity"]["renewable_carriers"],
        max_hours=config["electricity"]["max_hours"],
        length_factor=config["lines"]["length_factor"],
        p_max_pu=config["links"].get("p_max_pu", 1.0),
        costs=config["costs"],
>>>>>>> cbb3ab36
    input:
        network=resources("networks/elec.nc"),
        tech_costs=COSTS,
        regions_onshore=resources("regions_onshore.geojson"),
        regions_offshore=resources("regions_offshore.geojson"),
    output:
        network=resources("networks/elec_s{simpl}.nc"),
        regions_onshore=resources("regions_onshore_elec_s{simpl}.geojson"),
        regions_offshore=resources("regions_offshore_elec_s{simpl}.geojson"),
        busmap=resources("busmap_elec_s{simpl}.csv"),
        connection_costs=resources("connection_costs_s{simpl}.csv"),
    log:
        logs("simplify_network/elec_s{simpl}.log"),
    benchmark:
        benchmarks("simplify_network/elec_s{simpl}")
    threads: 1
    resources:
        mem_mb=12000,
    conda:
        "../envs/environment.yaml"
    script:
        "../scripts/simplify_network.py"


rule cluster_network:
    params:
<<<<<<< HEAD
        cluster_network=config_provider("clustering", "cluster_network"),
        aggregation_strategies=config_provider(
            "clustering", "aggregation_strategies", default={}
        ),
        custom_busmap=config_provider("enable", "custom_busmap", default=False),
        focus_weights=config_provider("focus_weights", default=None),
        renewable_carriers=config_provider("electricity", "renewable_carriers"),
        conventional_carriers=config_provider(
            "electricity", "conventional_carriers", default=[]
        ),
        max_hours=config_provider("electricity", "max_hours"),
        length_factor=config_provider("lines", "length_factor"),
        costs=config_provider("costs"),
=======
        cluster_network=config["clustering"]["cluster_network"],
        aggregation_strategies=config["clustering"].get("aggregation_strategies", {}),
        custom_busmap=config["enable"].get("custom_busmap", False),
        focus_weights=config["clustering"].get(
            "focus_weights", config.get("focus_weights")
        ),
        renewable_carriers=config["electricity"]["renewable_carriers"],
        conventional_carriers=config["electricity"].get("conventional_carriers", []),
        max_hours=config["electricity"]["max_hours"],
        length_factor=config["lines"]["length_factor"],
        costs=config["costs"],
>>>>>>> cbb3ab36
    input:
        network=resources("networks/elec_s{simpl}.nc"),
        regions_onshore=resources("regions_onshore_elec_s{simpl}.geojson"),
        regions_offshore=resources("regions_offshore_elec_s{simpl}.geojson"),
        busmap=ancient(resources("busmap_elec_s{simpl}.csv")),
        custom_busmap=(
            "data/custom_busmap_elec_s{simpl}_{clusters}.csv"
            if config["enable"].get("custom_busmap", False)
            else []
        ),
        tech_costs=COSTS,
    output:
        network=resources("networks/elec_s{simpl}_{clusters}.nc"),
        regions_onshore=resources("regions_onshore_elec_s{simpl}_{clusters}.geojson"),
        regions_offshore=resources("regions_offshore_elec_s{simpl}_{clusters}.geojson"),
        busmap=resources("busmap_elec_s{simpl}_{clusters}.csv"),
        linemap=resources("linemap_elec_s{simpl}_{clusters}.csv"),
    log:
        logs("cluster_network/elec_s{simpl}_{clusters}.log"),
    benchmark:
        benchmarks("cluster_network/elec_s{simpl}_{clusters}")
    threads: 1
    resources:
        mem_mb=10000,
    conda:
        "../envs/environment.yaml"
    script:
        "../scripts/cluster_network.py"


rule add_extra_components:
    params:
        extendable_carriers=config_provider("electricity", "extendable_carriers"),
        max_hours=config_provider("electricity", "max_hours"),
        costs=config_provider("costs"),
    input:
        network=resources("networks/elec_s{simpl}_{clusters}.nc"),
        tech_costs=COSTS,
    output:
        resources("networks/elec_s{simpl}_{clusters}_ec.nc"),
    log:
        logs("add_extra_components/elec_s{simpl}_{clusters}.log"),
    benchmark:
        benchmarks("add_extra_components/elec_s{simpl}_{clusters}_ec")
    threads: 1
    resources:
        mem_mb=4000,
    conda:
        "../envs/environment.yaml"
    script:
        "../scripts/add_extra_components.py"


rule prepare_network:
    params:
<<<<<<< HEAD
        links=config_provider("links"),
        lines=config_provider("lines"),
        co2base=config_provider("electricity", "co2base"),
        co2limit=config_provider("electricity", "co2limit"),
        gaslimit=config_provider("electricity", "gaslimit"),
        max_hours=config_provider("electricity", "max_hours"),
        costs=config_provider("costs"),
=======
        snapshots={
            "resolution": config["snapshots"].get("resolution", False),
            "segmentation": config["snapshots"].get("segmentation", False),
        },
        links=config["links"],
        lines=config["lines"],
        co2base=config["electricity"]["co2base"],
        co2limit_enable=config["electricity"].get("co2limit_enable", False),
        co2limit=config["electricity"]["co2limit"],
        gaslimit_enable=config["electricity"].get("gaslimit_enable", False),
        gaslimit=config["electricity"].get("gaslimit"),
        max_hours=config["electricity"]["max_hours"],
        costs=config["costs"],
        autarky=config["electricity"].get("autarky", {}),
>>>>>>> cbb3ab36
    input:
        resources("networks/elec_s{simpl}_{clusters}_ec.nc"),
        tech_costs=COSTS,
<<<<<<< HEAD
        co2_price=resources("co2_price.csv"),
=======
        co2_price=lambda w: RESOURCES + "co2_price.csv" if "Ept" in w.opts else [],
>>>>>>> cbb3ab36
    output:
        resources("networks/elec_s{simpl}_{clusters}_ec_l{ll}_{opts}.nc"),
    log:
        logs("prepare_network/elec_s{simpl}_{clusters}_ec_l{ll}_{opts}.log"),
    benchmark:
        (benchmarks("prepare_network/elec_s{simpl}_{clusters}_ec_l{ll}_{opts}"))
    threads: 1
    resources:
        mem_mb=4000,
    conda:
        "../envs/environment.yaml"
    script:
        "../scripts/prepare_network.py"<|MERGE_RESOLUTION|>--- conflicted
+++ resolved
@@ -20,19 +20,11 @@
 
 rule build_electricity_demand:
     params:
-<<<<<<< HEAD
-        snapshots=config_provider("snapshots"),
+        snapshots={k: config["snapshots"][k] for k in ["start", "end", "inclusive"]}, # TODO: use config provider
         countries=config_provider("countries"),
         load=config_provider("load"),
     input:
         ancient("data/electricity_demand.csv"),
-=======
-        snapshots={k: config["snapshots"][k] for k in ["start", "end", "inclusive"]},
-        countries=config["countries"],
-        load=config["load"],
-    input:
-        ancient(RESOURCES + "load_raw.csv"),
->>>>>>> cbb3ab36
     output:
         resources("load.csv"),
     log:
@@ -47,16 +39,10 @@
 
 rule build_powerplants:
     params:
-<<<<<<< HEAD
         powerplants_filter=config_provider("electricity", "powerplants_filter"),
         custom_powerplants=config_provider("electricity", "custom_powerplants"),
-        countries=config_provider("countries"),
-=======
-        powerplants_filter=config["electricity"]["powerplants_filter"],
-        custom_powerplants=config["electricity"]["custom_powerplants"],
-        everywhere_powerplants=config["electricity"]["everywhere_powerplants"],
-        countries=config["countries"],
->>>>>>> cbb3ab36
+        everywhere_powerplants=config_provider("electricity", "everywhere_powerplants"),
+        countries=config_provider("countries"),
     input:
         base_network=resources("networks/base.nc"),
         custom_powerplants="data/custom_powerplants.csv",
@@ -75,19 +61,11 @@
 
 rule base_network:
     params:
-<<<<<<< HEAD
-        countries=config_provider("countries"),
-        snapshots=config_provider("snapshots"),
+        countries=config_provider("countries"),
+        snapshots={k: config["snapshots"][k] for k in ["start", "end", "inclusive"]}, # TODO: use config provider
         lines=config_provider("lines"),
         links=config_provider("links"),
         transformers=config_provider("transformers"),
-=======
-        countries=config["countries"],
-        snapshots={k: config["snapshots"][k] for k in ["start", "end", "inclusive"]},
-        lines=config["lines"],
-        links=config["links"],
-        transformers=config["transformers"],
->>>>>>> cbb3ab36
     input:
         eg_buses="data/entsoegridkit/buses.csv",
         eg_lines="data/entsoegridkit/lines.csv",
@@ -167,13 +145,8 @@
 
     rule build_cutout:
         params:
-<<<<<<< HEAD
-            snapshots=config_provider("snapshots"),
+            snapshots={k: config["snapshots"][k] for k in ["start", "end", "inclusive"]}, # TODO: use config provider
             cutouts=config_provider("atlite", "cutouts"),
-=======
-            snapshots={k: config["snapshots"][k] for k in ["start", "end", "inclusive"]},
-            cutouts=config["atlite"]["cutouts"],
->>>>>>> cbb3ab36
         input:
             regions_onshore=resources("regions_onshore.geojson"),
             regions_offshore=resources("regions_offshore.geojson"),
@@ -286,17 +259,11 @@
 
 rule build_renewable_profiles:
     params:
-<<<<<<< HEAD
+        snapshots={k: config["snapshots"][k] for k in ["start", "end", "inclusive"]}, # TODO: use config provider
         renewable=config_provider("renewable"),
     input:
+        **opt,
         base_network=resources("networks/base.nc"),
-=======
-        snapshots={k: config["snapshots"][k] for k in ["start", "end", "inclusive"]},
-        renewable=config["renewable"],
-    input:
-        **opt,
-        base_network=RESOURCES + "networks/base.nc",
->>>>>>> cbb3ab36
         corine=ancient("data/bundle/corine/g250_clc06_V18_5.tif"),
         natura=lambda w: (
             resources("natura.tiff")
@@ -316,13 +283,8 @@
             )
         ),
         ship_density=lambda w: (
-<<<<<<< HEAD
             resources("shipdensity_raster.tif")
             if "ship_threshold" in config_provider("renewable", w.technology)(w).keys()
-=======
-            RESOURCES + "shipdensity_raster.tif"
-            if config["renewable"][w.technology].get("ship_threshold", False)
->>>>>>> cbb3ab36
             else []
         ),
         country_shapes=resources("country_shapes.geojson"),
@@ -438,41 +400,22 @@
             for attr, fn in d.items()
             if str(fn).startswith("data/")
         },
-<<<<<<< HEAD
         base_network=resources("networks/base.nc"),
         line_rating=resources("networks/line_rating.nc")
         if config["lines"]["dynamic_line_rating"]["activate"]
         else resources("networks/base.nc"),
-=======
-        base_network=RESOURCES + "networks/base.nc",
-        line_rating=(
-            RESOURCES + "networks/line_rating.nc"
-            if config["lines"]["dynamic_line_rating"]["activate"]
-            else RESOURCES + "networks/base.nc"
-        ),
->>>>>>> cbb3ab36
         tech_costs=COSTS,
         regions=resources("regions_onshore.geojson"),
         powerplants=resources("powerplants.csv"),
         hydro_capacities=ancient("data/bundle/hydro_capacities.csv"),
         geth_hydro_capacities="data/geth2015_hydro_capacities.csv",
         unit_commitment="data/unit_commitment.csv",
-<<<<<<< HEAD
         fuel_price=resources("monthly_fuel_price.csv")
         if config["conventional"]["dynamic_fuel_price"]
         else [],
         load=resources("load.csv"),
         nuts3_shapes=resources("nuts3_shapes.geojson"),
-=======
-        fuel_price=(
-            RESOURCES + "monthly_fuel_price.csv"
-            if config["conventional"]["dynamic_fuel_price"]
-            else []
-        ),
-        load=RESOURCES + "load.csv",
-        nuts3_shapes=RESOURCES + "nuts3_shapes.geojson",
         ua_md_gdp="data/GDP_PPP_30arcsec_v3_mapped_default.csv",
->>>>>>> cbb3ab36
     output:
         resources("networks/elec.nc"),
     log:
@@ -490,29 +433,16 @@
 
 rule simplify_network:
     params:
-<<<<<<< HEAD
         simplify_network=config_provider("clustering", "simplify_network"),
         aggregation_strategies=config_provider(
             "clustering", "aggregation_strategies", default={}
         ),
-        focus_weights=config_provider("focus_weights", default=None),
+        focus_weights=config_provider("clustering", "focus_weights", default=None),
         renewable_carriers=config_provider("electricity", "renewable_carriers"),
         max_hours=config_provider("electricity", "max_hours"),
         length_factor=config_provider("lines", "length_factor"),
         p_max_pu=config_provider("links", "p_max_pu", default=1.0),
         costs=config_provider("costs"),
-=======
-        simplify_network=config["clustering"]["simplify_network"],
-        aggregation_strategies=config["clustering"].get("aggregation_strategies", {}),
-        focus_weights=config["clustering"].get(
-            "focus_weights", config.get("focus_weights")
-        ),
-        renewable_carriers=config["electricity"]["renewable_carriers"],
-        max_hours=config["electricity"]["max_hours"],
-        length_factor=config["lines"]["length_factor"],
-        p_max_pu=config["links"].get("p_max_pu", 1.0),
-        costs=config["costs"],
->>>>>>> cbb3ab36
     input:
         network=resources("networks/elec.nc"),
         tech_costs=COSTS,
@@ -539,13 +469,12 @@
 
 rule cluster_network:
     params:
-<<<<<<< HEAD
         cluster_network=config_provider("clustering", "cluster_network"),
         aggregation_strategies=config_provider(
             "clustering", "aggregation_strategies", default={}
         ),
         custom_busmap=config_provider("enable", "custom_busmap", default=False),
-        focus_weights=config_provider("focus_weights", default=None),
+        focus_weights=config_provider("clustering", "focus_weights", default=None),
         renewable_carriers=config_provider("electricity", "renewable_carriers"),
         conventional_carriers=config_provider(
             "electricity", "conventional_carriers", default=[]
@@ -553,19 +482,6 @@
         max_hours=config_provider("electricity", "max_hours"),
         length_factor=config_provider("lines", "length_factor"),
         costs=config_provider("costs"),
-=======
-        cluster_network=config["clustering"]["cluster_network"],
-        aggregation_strategies=config["clustering"].get("aggregation_strategies", {}),
-        custom_busmap=config["enable"].get("custom_busmap", False),
-        focus_weights=config["clustering"].get(
-            "focus_weights", config.get("focus_weights")
-        ),
-        renewable_carriers=config["electricity"]["renewable_carriers"],
-        conventional_carriers=config["electricity"].get("conventional_carriers", []),
-        max_hours=config["electricity"]["max_hours"],
-        length_factor=config["lines"]["length_factor"],
-        costs=config["costs"],
->>>>>>> cbb3ab36
     input:
         network=resources("networks/elec_s{simpl}.nc"),
         regions_onshore=resources("regions_onshore_elec_s{simpl}.geojson"),
@@ -621,38 +537,24 @@
 
 rule prepare_network:
     params:
-<<<<<<< HEAD
+        snapshots={
+            "resolution": config["snapshots"].get("resolution", False),
+            "segmentation": config["snapshots"].get("segmentation", False),
+        }, # TODO: use config provider
         links=config_provider("links"),
         lines=config_provider("lines"),
         co2base=config_provider("electricity", "co2base"),
+        co2limit_enable=config_provider("electricity", "co2limit_enable", default=False),
         co2limit=config_provider("electricity", "co2limit"),
+        gaslimit_enable=config_provider("electricity", "gaslimit_enable", default=False),
         gaslimit=config_provider("electricity", "gaslimit"),
         max_hours=config_provider("electricity", "max_hours"),
         costs=config_provider("costs"),
-=======
-        snapshots={
-            "resolution": config["snapshots"].get("resolution", False),
-            "segmentation": config["snapshots"].get("segmentation", False),
-        },
-        links=config["links"],
-        lines=config["lines"],
-        co2base=config["electricity"]["co2base"],
-        co2limit_enable=config["electricity"].get("co2limit_enable", False),
-        co2limit=config["electricity"]["co2limit"],
-        gaslimit_enable=config["electricity"].get("gaslimit_enable", False),
-        gaslimit=config["electricity"].get("gaslimit"),
-        max_hours=config["electricity"]["max_hours"],
-        costs=config["costs"],
-        autarky=config["electricity"].get("autarky", {}),
->>>>>>> cbb3ab36
+        autarky=config_provider("electricity", "autarky", default={}),
     input:
         resources("networks/elec_s{simpl}_{clusters}_ec.nc"),
         tech_costs=COSTS,
-<<<<<<< HEAD
-        co2_price=resources("co2_price.csv"),
-=======
-        co2_price=lambda w: RESOURCES + "co2_price.csv" if "Ept" in w.opts else [],
->>>>>>> cbb3ab36
+        co2_price=lambda w: resources("co2_price.csv") if "Ept" in w.opts else [],
     output:
         resources("networks/elec_s{simpl}_{clusters}_ec_l{ll}_{opts}.nc"),
     log:
