# SPDX-FileCopyrightText: : 2023 The PyPSA-Eur Authors
#
# SPDX-License-Identifier: MIT


rule build_population_layouts:
    input:
        nuts3_shapes=RESOURCES + "nuts3_shapes.geojson",
        urban_percent="data/urban_percent.csv",
        cutout="cutouts/" + CDIR + config["atlite"]["default_cutout"] + ".nc",
    output:
        pop_layout_total=RESOURCES + "pop_layout_total{weather_year}.nc",
        pop_layout_urban=RESOURCES + "pop_layout_urban{weather_year}.nc",
        pop_layout_rural=RESOURCES + "pop_layout_rural{weather_year}.nc",
    log:
        LOGS + "build_population_layouts{weather_year}.log",
    resources:
        mem_mb=20000,
    benchmark:
        BENCHMARKS + "build_population_layouts{weather_year}"
    threads: 8
    conda:
        "../envs/environment.yaml"
    script:
        "../scripts/build_population_layouts.py"


rule build_clustered_population_layouts:
    input:
        pop_layout_total=RESOURCES + "pop_layout_total{weather_year}.nc",
        pop_layout_urban=RESOURCES + "pop_layout_urban{weather_year}.nc",
        pop_layout_rural=RESOURCES + "pop_layout_rural{weather_year}.nc",
        regions_onshore=RESOURCES
        + "regions_onshore_elec{weather_year}_s{simpl}_{clusters}.geojson",
        cutout="cutouts/" + CDIR + config["atlite"]["default_cutout"] + ".nc",
    output:
        clustered_pop_layout=RESOURCES
        + "pop_layout_elec{weather_year}_s{simpl}_{clusters}.csv",
    log:
        LOGS + "build_clustered_population_layouts{weather_year}_{simpl}_{clusters}.log",
    resources:
        mem_mb=10000,
    benchmark:
        (
            BENCHMARKS
            + "build_clustered_population_layouts/{weather_year}_s{simpl}_{clusters}"
        )
    conda:
        "../envs/environment.yaml"
    script:
        "../scripts/build_clustered_population_layouts.py"


rule build_simplified_population_layouts:
    input:
        pop_layout_total=RESOURCES + "pop_layout_total{weather_year}.nc",
        pop_layout_urban=RESOURCES + "pop_layout_urban{weather_year}.nc",
        pop_layout_rural=RESOURCES + "pop_layout_rural{weather_year}.nc",
        regions_onshore=RESOURCES
        + "regions_onshore_elec{weather_year}_s{simpl}.geojson",
        cutout="cutouts/" + CDIR + config["atlite"]["default_cutout"] + ".nc",
    output:
        clustered_pop_layout=RESOURCES + "pop_layout_elec{weather_year}_s{simpl}.csv",
    resources:
        mem_mb=10000,
    log:
        LOGS + "build_simplified_population_layouts{weather_year}_{simpl}",
    benchmark:
        BENCHMARKS + "build_simplified_population_layouts/{weather_year}_s{simpl}"
    conda:
        "../envs/environment.yaml"
    script:
        "../scripts/build_clustered_population_layouts.py"


if config["sector"]["gas_network"] or config["sector"]["H2_retrofit"]:

    rule build_gas_network:
        input:
            gas_network="data/gas_network/scigrid-gas/data/IGGIELGN_PipeSegments.geojson",
        output:
            cleaned_gas_network=RESOURCES + "gas_network.csv",
        resources:
            mem_mb=4000,
        log:
            LOGS + "build_gas_network.log",
        conda:
            "../envs/environment.yaml"
        script:
            "../scripts/build_gas_network.py"

    rule build_gas_input_locations:
        input:
            gem=HTTP.remote(
                "https://globalenergymonitor.org/wp-content/uploads/2023/07/Europe-Gas-Tracker-2023-03-v3.xlsx",
                keep_local=True,
            ),
            entry="data/gas_network/scigrid-gas/data/IGGIELGN_BorderPoints.geojson",
            storage="data/gas_network/scigrid-gas/data/IGGIELGN_Storages.geojson",
            regions_onshore=RESOURCES
            + "regions_onshore_elec{weather_year}_s{simpl}_{clusters}.geojson",
            regions_offshore=RESOURCES
            + "regions_offshore_elec{weather_year}_s{simpl}_{clusters}.geojson",
        output:
            gas_input_nodes=RESOURCES
            + "gas_input_locations{weather_year}_s{simpl}_{clusters}.geojson",
            gas_input_nodes_simplified=RESOURCES
            + "gas_input_locations{weather_year}_s{simpl}_{clusters}_simplified.csv",
        resources:
            mem_mb=2000,
        log:
            LOGS + "build_gas_input_locations{weather_year}_s{simpl}_{clusters}.log",
        conda:
            "../envs/environment.yaml"
        script:
            "../scripts/build_gas_input_locations.py"

    rule cluster_gas_network:
        input:
            cleaned_gas_network=RESOURCES + "gas_network.csv",
            regions_onshore=RESOURCES
            + "regions_onshore_elec{weather_year}_s{simpl}_{clusters}.geojson",
            regions_offshore=RESOURCES
            + "regions_offshore_elec{weather_year}_s{simpl}_{clusters}.geojson",
        output:
            clustered_gas_network=RESOURCES
            + "gas_network_elec{weather_year}_s{simpl}_{clusters}.csv",
        resources:
            mem_mb=4000,
        log:
            LOGS + "cluster_gas_network{weather_year}_s{simpl}_{clusters}.log",
        conda:
            "../envs/environment.yaml"
        script:
            "../scripts/cluster_gas_network.py"

    gas_infrastructure = {
        **rules.cluster_gas_network.output,
        **rules.build_gas_input_locations.output,
    }


if not (config["sector"]["gas_network"] or config["sector"]["H2_retrofit"]):
    # this is effecively an `else` statement which is however not liked by snakefmt

    gas_infrastructure = {}


rule build_heat_demands:
    params:
        snapshots=config["snapshots"],
    input:
        pop_layout=RESOURCES + "pop_layout{weather_year}_{scope}.nc",
        regions_onshore=RESOURCES
        + "regions_onshore_elec{weather_year}_s{simpl}_{clusters}.geojson",
        cutout="cutouts/" + CDIR + config["atlite"]["default_cutout"] + ".nc",
    output:
        heat_demand=RESOURCES
        + "heat_demand_{scope}_elec{weather_year}_s{simpl}_{clusters}.nc",
    resources:
        mem_mb=20000,
    threads: 8
    log:
        LOGS + "build_heat_demands_{scope}_{weather_year}_{simpl}_{clusters}.loc",
    benchmark:
        BENCHMARKS + "build_heat_demands/{scope}_{weather_year}_s{simpl}_{clusters}"
    conda:
        "../envs/environment.yaml"
    script:
        "../scripts/build_heat_demand.py"


rule build_temperature_profiles:
    params:
        snapshots=config["snapshots"],
    input:
        pop_layout=RESOURCES + "pop_layout{weather_year}_{scope}.nc",
        regions_onshore=RESOURCES
        + "regions_onshore_elec{weather_year}_s{simpl}_{clusters}.geojson",
        cutout="cutouts/" + CDIR + config["atlite"]["default_cutout"] + ".nc",
    output:
        temp_soil=RESOURCES
        + "temp_soil_{scope}_elec{weather_year}_s{simpl}_{clusters}.nc",
        temp_air=RESOURCES
        + "temp_air_{scope}_elec{weather_year}_s{simpl}_{clusters}.nc",
    resources:
        mem_mb=20000,
    threads: 8
    log:
        LOGS
        + "build_temperature_profiles_{scope}_{weather_year}_{simpl}_{clusters}.log",
    benchmark:
        (
            BENCHMARKS
            + "build_temperature_profiles/{scope}_{weather_year}_s{simpl}_{clusters}"
        )
    conda:
        "../envs/environment.yaml"
    script:
        "../scripts/build_temperature_profiles.py"


rule build_cop_profiles:
    params:
        heat_pump_sink_T=config["sector"]["heat_pump_sink_T"],
    input:
        temp_soil_total=RESOURCES
        + "temp_soil_total_elec{weather_year}_s{simpl}_{clusters}.nc",
        temp_soil_rural=RESOURCES
        + "temp_soil_rural_elec{weather_year}_s{simpl}_{clusters}.nc",
        temp_soil_urban=RESOURCES
        + "temp_soil_urban_elec{weather_year}_s{simpl}_{clusters}.nc",
        temp_air_total=RESOURCES
        + "temp_air_total_elec{weather_year}_s{simpl}_{clusters}.nc",
        temp_air_rural=RESOURCES
        + "temp_air_rural_elec{weather_year}_s{simpl}_{clusters}.nc",
        temp_air_urban=RESOURCES
        + "temp_air_urban_elec{weather_year}_s{simpl}_{clusters}.nc",
    output:
        cop_soil_total=RESOURCES
        + "cop_soil_total_elec{weather_year}_s{simpl}_{clusters}.nc",
        cop_soil_rural=RESOURCES
        + "cop_soil_rural_elec{weather_year}_s{simpl}_{clusters}.nc",
        cop_soil_urban=RESOURCES
        + "cop_soil_urban_elec{weather_year}_s{simpl}_{clusters}.nc",
        cop_air_total=RESOURCES
        + "cop_air_total_elec{weather_year}_s{simpl}_{clusters}.nc",
        cop_air_rural=RESOURCES
        + "cop_air_rural_elec{weather_year}_s{simpl}_{clusters}.nc",
        cop_air_urban=RESOURCES
        + "cop_air_urban_elec{weather_year}_s{simpl}_{clusters}.nc",
    resources:
        mem_mb=20000,
    log:
        LOGS + "build_cop_profiles{weather_year}_s{simpl}_{clusters}.log",
    benchmark:
        BENCHMARKS + "build_cop_profiles/{weather_year}_s{simpl}_{clusters}"
    conda:
        "../envs/environment.yaml"
    script:
        "../scripts/build_cop_profiles.py"


rule build_solar_thermal_profiles:
    params:
        snapshots=config["snapshots"],
        solar_thermal=config["solar_thermal"],
    input:
        pop_layout=RESOURCES + "pop_layout{weather_year}_{scope}.nc",
        regions_onshore=RESOURCES
        + "regions_onshore_elec{weather_year}_s{simpl}_{clusters}.geojson",
        cutout="cutouts/" + CDIR + config["atlite"]["default_cutout"] + ".nc",
    output:
        solar_thermal=RESOURCES
        + "solar_thermal_{scope}_elec{weather_year}_s{simpl}_{clusters}.nc",
    resources:
        mem_mb=20000,
    threads: 16
    log:
        LOGS
        + "build_solar_thermal_profiles_{scope}_{weather_year}_s{simpl}_{clusters}.log",
    benchmark:
        (
            BENCHMARKS
            + "build_solar_thermal_profiles/{scope}_{weather_year}_s{simpl}_{clusters}"
        )
    conda:
        "../envs/environment.yaml"
    script:
        "../scripts/build_solar_thermal_profiles.py"


rule build_energy_totals:
    params:
        countries=config["countries"],
        energy=config["energy"],
    input:
        nuts3_shapes=RESOURCES + "nuts3_shapes.geojson",
        co2="data/bundle-sector/eea/UNFCCC_v23.csv",
        swiss="data/bundle-sector/switzerland-sfoe/switzerland-new_format.csv",
        idees="data/bundle-sector/jrc-idees-2015",
        district_heat_share="data/district_heat_share.csv",
        eurostat=directory("data/eurostat-energy_balances-june_2021_edition"),
    output:
        energy_name=RESOURCES + "energy_totals.csv",
        co2_name=RESOURCES + "co2_totals.csv",
        transport_name=RESOURCES + "transport_data.csv",
    threads: 16
    resources:
        mem_mb=10000,
    log:
        LOGS + "build_energy_totals.log",
    benchmark:
        BENCHMARKS + "build_energy_totals"
    conda:
        "../envs/environment.yaml"
    script:
        "../scripts/build_energy_totals.py"


rule build_heat_totals:
    input:
        hdd="data/era5-annual-HDD-per-country.csv",
        energy_totals=RESOURCES + "energy_totals.csv",
    output:
        heat_totals=RESOURCES + "heat_totals.csv",
    threads: 1
    resources:
        mem_mb=2000,
    log:
        LOGS + "build_heat_totals.log",
    benchmark:
        BENCHMARKS + "build_heat_totals"
    conda:
        "../envs/environment.yaml"
    script:
        "../scripts/build_heat_totals.py"


rule build_biomass_potentials:
    params:
        biomass=config["biomass"],
    input:
        enspreso_biomass=HTTP.remote(
            "https://zenodo.org/records/10356004/files/ENSPRESO_BIOMASS.xlsx",
            keep_local=True,
        ),
        nuts2="data/bundle-sector/nuts/NUTS_RG_10M_2013_4326_LEVL_2.geojson",  # https://gisco-services.ec.europa.eu/distribution/v2/nuts/download/#nuts21
        regions_onshore=RESOURCES
        + "regions_onshore_elec{weather_year}_s{simpl}_{clusters}.geojson",
        nuts3_population=ancient("data/bundle/nama_10r_3popgdp.tsv.gz"),
        swiss_cantons=ancient("data/bundle/ch_cantons.csv"),
        swiss_population=ancient("data/bundle/je-e-21.03.02.xls"),
        country_shapes=RESOURCES + "country_shapes.geojson",
    output:
        biomass_potentials_all=RESOURCES
        + "biomass_potentials_all{weather_year}_s{simpl}_{clusters}_{planning_horizons}.csv",
        biomass_potentials=RESOURCES
        + "biomass_potentials{weather_year}_s{simpl}_{clusters}_{planning_horizons}.csv",
    threads: 1
    resources:
        mem_mb=1000,
    log:
        LOGS
        + "build_biomass_potentials{weather_year}_s{simpl}_{clusters}_{planning_horizons}.log",
    benchmark:
        (
            BENCHMARKS
            + "build_biomass_potentials{weather_year}_s{simpl}_{clusters}_{planning_horizons}"
        )
    conda:
        "../envs/environment.yaml"
    script:
        "../scripts/build_biomass_potentials.py"


if config["sector"]["biomass_transport"] or config["sector"]["biomass_spatial"]:

    rule build_biomass_transport_costs:
        input:
            transport_cost_data=HTTP.remote(
                "publications.jrc.ec.europa.eu/repository/bitstream/JRC98626/biomass potentials in europe_web rev.pdf",
                keep_local=True,
            ),
        output:
            biomass_transport_costs=RESOURCES + "biomass_transport_costs.csv",
        threads: 1
        resources:
            mem_mb=1000,
        log:
            LOGS + "build_biomass_transport_costs.log",
        benchmark:
            BENCHMARKS + "build_biomass_transport_costs"
        conda:
            "../envs/environment.yaml"
        script:
            "../scripts/build_biomass_transport_costs.py"

    build_biomass_transport_costs_output = rules.build_biomass_transport_costs.output


if not (config["sector"]["biomass_transport"] or config["sector"]["biomass_spatial"]):
    # this is effecively an `else` statement which is however not liked by snakefmt
    build_biomass_transport_costs_output = {}


if config["sector"]["regional_co2_sequestration_potential"]["enable"]:

    rule build_sequestration_potentials:
        params:
            sequestration_potential=config["sector"][
                "regional_co2_sequestration_potential"
            ],
        input:
            sequestration_potential=HTTP.remote(
                "https://raw.githubusercontent.com/ericzhou571/Co2Storage/main/resources/complete_map_2020_unit_Mt.geojson",
                keep_local=True,
            ),
            regions_onshore=RESOURCES
            + "regions_onshore_elec{weather_year}_s{simpl}_{clusters}.geojson",
            regions_offshore=RESOURCES
            + "regions_offshore_elec{weather_year}_s{simpl}_{clusters}.geojson",
        output:
            sequestration_potential=RESOURCES
            + "co2_sequestration_potential_elec{weather_year}_s{simpl}_{clusters}.csv",
        threads: 1
        resources:
            mem_mb=4000,
        log:
            LOGS
            + "build_sequestration_potentials{weather_year}_s{simpl}_{clusters}.log",
        benchmark:
            (
                BENCHMARKS
                + "build_sequestration_potentials{weather_year}_s{simpl}_{clusters}"
            )
        conda:
            "../envs/environment.yaml"
        script:
            "../scripts/build_sequestration_potentials.py"

    build_sequestration_potentials_output = rules.build_sequestration_potentials.output


if not config["sector"]["regional_co2_sequestration_potential"]["enable"]:
    # this is effecively an `else` statement which is however not liked by snakefmt
    build_sequestration_potentials_output = {}


rule build_salt_cavern_potentials:
    input:
        salt_caverns="data/bundle-sector/h2_salt_caverns_GWh_per_sqkm.geojson",
        regions_onshore=RESOURCES
        + "regions_onshore_elec{weather_year}_s{simpl}_{clusters}.geojson",
        regions_offshore=RESOURCES
        + "regions_offshore_elec{weather_year}_s{simpl}_{clusters}.geojson",
    output:
        h2_cavern_potential=RESOURCES
        + "salt_cavern_potentials{weather_year}_s{simpl}_{clusters}.csv",
    threads: 1
    resources:
        mem_mb=2000,
    log:
        LOGS + "build_salt_cavern_potentials{weather_year}_s{simpl}_{clusters}.log",
    benchmark:
        BENCHMARKS + "build_salt_cavern_potentials{weather_year}_s{simpl}_{clusters}"
    conda:
        "../envs/environment.yaml"
    script:
        "../scripts/build_salt_cavern_potentials.py"


rule build_ammonia_production:
    params:
        countries=config["countries"],
    input:
        usgs="data/bundle-sector/myb1-2017-nitro.xls",
    output:
        ammonia_production=RESOURCES + "ammonia_production.csv",
    threads: 1
    resources:
        mem_mb=1000,
    log:
        LOGS + "build_ammonia_production.log",
    benchmark:
        BENCHMARKS + "build_ammonia_production"
    conda:
        "../envs/environment.yaml"
    script:
        "../scripts/build_ammonia_production.py"


rule build_industry_sector_ratios:
    params:
        industry=config["industry"],
        ammonia=config["sector"].get("ammonia", False),
    input:
        ammonia_production=RESOURCES + "ammonia_production.csv",
        idees="data/bundle-sector/jrc-idees-2015",
    output:
        industry_sector_ratios=RESOURCES + "industry_sector_ratios.csv",
    threads: 1
    resources:
        mem_mb=1000,
    log:
        LOGS + "build_industry_sector_ratios.log",
    benchmark:
        BENCHMARKS + "build_industry_sector_ratios"
    conda:
        "../envs/environment.yaml"
    script:
        "../scripts/build_industry_sector_ratios.py"


rule build_industrial_production_per_country:
    params:
        industry=config["industry"],
        countries=config["countries"],
    input:
        ammonia_production=RESOURCES + "ammonia_production.csv",
        jrc="data/bundle-sector/jrc-idees-2015",
        eurostat="data/bundle-sector/eurostat-energy_balances-may_2018_edition",
    output:
        industrial_production_per_country=RESOURCES
        + "industrial_production_per_country.csv",
    threads: 8
    resources:
        mem_mb=1000,
    log:
        LOGS + "build_industrial_production_per_country.log",
    benchmark:
        BENCHMARKS + "build_industrial_production_per_country"
    conda:
        "../envs/environment.yaml"
    script:
        "../scripts/build_industrial_production_per_country.py"


rule build_industrial_production_per_country_tomorrow:
    params:
        industry=config["industry"],
    input:
        industrial_production_per_country=RESOURCES
        + "industrial_production_per_country.csv",
    output:
        industrial_production_per_country_tomorrow=RESOURCES
        + "industrial_production_per_country_tomorrow_{planning_horizons}.csv",
    threads: 1
    resources:
        mem_mb=1000,
    log:
        LOGS
        + "build_industrial_production_per_country_tomorrow_{planning_horizons}.log",
    benchmark:
        (
            BENCHMARKS
            + "build_industrial_production_per_country_tomorrow_{planning_horizons}"
        )
    conda:
        "../envs/environment.yaml"
    script:
        "../scripts/build_industrial_production_per_country_tomorrow.py"


rule build_industrial_distribution_key:
    params:
        hotmaps_locate_missing=config["industry"].get("hotmaps_locate_missing", False),
        countries=config["countries"],
    input:
        regions_onshore=RESOURCES
        + "regions_onshore_elec{weather_year}_s{simpl}_{clusters}.geojson",
        clustered_pop_layout=RESOURCES
        + "pop_layout_elec{weather_year}_s{simpl}_{clusters}.csv",
        hotmaps_industrial_database="data/bundle-sector/Industrial_Database.csv",
    output:
        industrial_distribution_key=RESOURCES
        + "industrial_distribution_key_elec{weather_year}_s{simpl}_{clusters}.csv",
    threads: 1
    resources:
        mem_mb=1000,
    log:
        LOGS + "build_industrial_distribution_key{weather_year}_s{simpl}_{clusters}.log",
    benchmark:
        (
            BENCHMARKS
            + "build_industrial_distribution_key/{weather_year}_s{simpl}_{clusters}"
        )
    conda:
        "../envs/environment.yaml"
    script:
        "../scripts/build_industrial_distribution_key.py"


rule build_industrial_production_per_node:
    input:
        industrial_distribution_key=RESOURCES
        + "industrial_distribution_key_elec{weather_year}_s{simpl}_{clusters}.csv",
        industrial_production_per_country_tomorrow=RESOURCES
        + "industrial_production_per_country_tomorrow_{planning_horizons}.csv",
    output:
        industrial_production_per_node=RESOURCES
        + "industrial_production_elec{weather_year}_s{simpl}_{clusters}_{planning_horizons}.csv",
    threads: 1
    resources:
        mem_mb=1000,
    log:
        LOGS
        + "build_industrial_production_per_node{weather_year}_s{simpl}_{clusters}_{planning_horizons}.log",
    benchmark:
        (
            BENCHMARKS
            + "build_industrial_production_per_node/{weather_year}_s{simpl}_{clusters}_{planning_horizons}"
        )
    conda:
        "../envs/environment.yaml"
    script:
        "../scripts/build_industrial_production_per_node.py"


rule build_industrial_energy_demand_per_node:
    input:
        industry_sector_ratios=RESOURCES + "industry_sector_ratios.csv",
        industrial_production_per_node=RESOURCES
        + "industrial_production_elec{weather_year}_s{simpl}_{clusters}_{planning_horizons}.csv",
        industrial_energy_demand_per_node_today=RESOURCES
        + "industrial_energy_demand_today_elec{weather_year}_s{simpl}_{clusters}.csv",
    output:
        industrial_energy_demand_per_node=RESOURCES
        + "industrial_energy_demand_elec{weather_year}_s{simpl}_{clusters}_{planning_horizons}.csv",
    threads: 1
    resources:
        mem_mb=1000,
    log:
        LOGS
        + "build_industrial_energy_demand_per_node{weather_year}_s{simpl}_{clusters}_{planning_horizons}.log",
    benchmark:
        (
            BENCHMARKS
            + "build_industrial_energy_demand_per_node/{weather_year}_s{simpl}_{clusters}_{planning_horizons}"
        )
    conda:
        "../envs/environment.yaml"
    script:
        "../scripts/build_industrial_energy_demand_per_node.py"


rule build_industrial_energy_demand_per_country_today:
    params:
        countries=config["countries"],
        industry=config["industry"],
    input:
        jrc="data/bundle-sector/jrc-idees-2015",
        ammonia_production=RESOURCES + "ammonia_production.csv",
        industrial_production_per_country=RESOURCES
        + "industrial_production_per_country.csv",
    output:
        industrial_energy_demand_per_country_today=RESOURCES
        + "industrial_energy_demand_per_country_today.csv",
    threads: 8
    resources:
        mem_mb=1000,
    log:
        LOGS + "build_industrial_energy_demand_per_country_today.log",
    benchmark:
        BENCHMARKS + "build_industrial_energy_demand_per_country_today"
    conda:
        "../envs/environment.yaml"
    script:
        "../scripts/build_industrial_energy_demand_per_country_today.py"


rule build_industrial_energy_demand_per_node_today:
    input:
        industrial_distribution_key=RESOURCES
        + "industrial_distribution_key_elec{weather_year}_s{simpl}_{clusters}.csv",
        industrial_energy_demand_per_country_today=RESOURCES
        + "industrial_energy_demand_per_country_today.csv",
    output:
        industrial_energy_demand_per_node_today=RESOURCES
        + "industrial_energy_demand_today_elec{weather_year}_s{simpl}_{clusters}.csv",
    threads: 1
    resources:
        mem_mb=1000,
    log:
        LOGS
        + "build_industrial_energy_demand_per_node_today{weather_year}_s{simpl}_{clusters}.log",
    benchmark:
        (
            BENCHMARKS
            + "build_industrial_energy_demand_per_node_today/{weather_year}_s{simpl}_{clusters}"
        )
    conda:
        "../envs/environment.yaml"
    script:
        "../scripts/build_industrial_energy_demand_per_node_today.py"


if config["sector"]["retrofitting"]["retro_endogen"]:

    rule build_retro_cost:
        params:
            retrofitting=config["sector"]["retrofitting"],
            countries=config["countries"],
        input:
            building_stock="data/retro/data_building_stock.csv",
<<<<<<< HEAD
            data_tabula="data/retro/tabula-calculator-calcsetbuilding.csv",
            air_temperature=RESOURCES
            + "temp_air_total_elec{weather_year}_s{simpl}_{clusters}.nc",
=======
            data_tabula="data/bundle-sector/retro/tabula-calculator-calcsetbuilding.csv",
            air_temperature=RESOURCES + "temp_air_total_elec_s{simpl}_{clusters}.nc",
>>>>>>> c237862c
            u_values_PL="data/retro/u_values_poland.csv",
            tax_w="data/retro/electricity_taxes_eu.csv",
            construction_index="data/retro/comparative_level_investment.csv",
            floor_area_missing="data/retro/floor_area_missing.csv",
            clustered_pop_layout=RESOURCES
            + "pop_layout_elec{weather_year}_s{simpl}_{clusters}.csv",
            cost_germany="data/retro/retro_cost_germany.csv",
            window_assumptions="data/retro/window_assumptions.csv",
        output:
            retro_cost=RESOURCES
            + "retro_cost_elec{weather_year}_s{simpl}_{clusters}.csv",
            floor_area=RESOURCES
            + "floor_area_elec{weather_year}_s{simpl}_{clusters}.csv",
        resources:
            mem_mb=1000,
        log:
            LOGS + "build_retro_cost{weather_year}_s{simpl}_{clusters}.log",
        benchmark:
            BENCHMARKS + "build_retro_cost/{weather_year}_s{simpl}_{clusters}"
        conda:
            "../envs/environment.yaml"
        script:
            "../scripts/build_retro_cost.py"

    build_retro_cost_output = rules.build_retro_cost.output


if not config["sector"]["retrofitting"]["retro_endogen"]:
    # this is effecively an `else` statement which is however not liked by snakefmt
    build_retro_cost_output = {}


rule build_population_weighted_energy_totals:
    input:
        energy_totals=RESOURCES + "{kind}}_totals.csv",
        clustered_pop_layout=RESOURCES
        + "pop_layout_elec{weather_year}_s{simpl}_{clusters}.csv",
    output:
        RESOURCES + "pop_weighted_{kind}_totals{weather_year}_s{simpl}_{clusters}.csv",
    threads: 1
    resources:
        mem_mb=2000,
    log:
        LOGS
        + "build_population_weighted_{kind}_totals{weather_year}_s{simpl}_{clusters}.log",
    conda:
        "../envs/environment.yaml"
    script:
        "../scripts/build_population_weighted_energy_totals.py"


rule build_shipping_demand:
    input:
        ports="data/attributed_ports.json",
        scope=RESOURCES + "europe_shape.geojson",
        regions=RESOURCES
        + "regions_onshore_elec{weather_year}_s{simpl}_{clusters}.geojson",
        demand=RESOURCES + "energy_totals.csv",
    output:
        RESOURCES + "shipping_demand{weather_year}_s{simpl}_{clusters}.csv",
    threads: 1
    resources:
        mem_mb=2000,
    log:
        LOGS + "build_shipping_demand{weather_year}_s{simpl}_{clusters}.log",
    conda:
        "../envs/environment.yaml"
    script:
        "../scripts/build_shipping_demand.py"


rule build_transport_demand:
    params:
        snapshots=config["snapshots"],
        sector=config["sector"],
    input:
        clustered_pop_layout=RESOURCES
        + "pop_layout_elec{weather_year}_s{simpl}_{clusters}.csv",
        pop_weighted_energy_totals=RESOURCES
        + "pop_weighted_energy_totals{weather_year}_s{simpl}_{clusters}.csv",
        transport_data=RESOURCES + "transport_data.csv",
        traffic_data_KFZ="data/bundle-sector/emobility/KFZ__count",
        traffic_data_Pkw="data/bundle-sector/emobility/Pkw__count",
        temp_air_total=RESOURCES
        + "temp_air_total_elec{weather_year}_s{simpl}_{clusters}.nc",
    output:
        transport_demand=RESOURCES
        + "transport_demand{weather_year}_s{simpl}_{clusters}.csv",
        transport_data=RESOURCES
        + "transport_data{weather_year}_s{simpl}_{clusters}.csv",
        avail_profile=RESOURCES + "avail_profile{weather_year}_s{simpl}_{clusters}.csv",
        dsm_profile=RESOURCES + "dsm_profile{weather_year}_s{simpl}_{clusters}.csv",
    threads: 1
    resources:
        mem_mb=2000,
    log:
        LOGS + "build_transport_demand{weather_year}_s{simpl}_{clusters}.log",
    conda:
        "../envs/environment.yaml"
    script:
        "../scripts/build_transport_demand.py"


rule prepare_sector_network:
    params:
        co2_budget=config["co2_budget"],
        conventional_carriers=config["existing_capacities"]["conventional_carriers"],
        foresight=config["foresight"],
        costs=config["costs"],
        sector=config["sector"],
        industry=config["industry"],
        pypsa_eur=config["pypsa_eur"],
        length_factor=config["lines"]["length_factor"],
        planning_horizons=config["scenario"]["planning_horizons"],
        countries=config["countries"],
        emissions_scope=config["energy"]["emissions"],
        eurostat_report_year=config["energy"]["eurostat_report_year"],
        RDIR=RDIR,
    input:
        **build_retro_cost_output,
        **build_biomass_transport_costs_output,
        **gas_infrastructure,
        **build_sequestration_potentials_output,
        network=RESOURCES
        + "networks/elec{weather_year}_s{simpl}_{clusters}_ec_l{ll}_{opts}.nc",
        energy_totals_name=RESOURCES + "energy_totals.csv",
        eurostat=input_eurostat,
        pop_weighted_energy_totals=RESOURCES
        + "pop_weighted_energy_totals{weather_year}_s{simpl}_{clusters}.csv",
        pop_weighted_heat_totals=RESOURCES
        + "pop_weighted_heat_totals{weather_year}_s{simpl}_{clusters}.csv",
        shipping_demand=RESOURCES
        + "shipping_demand{weather_year}_s{simpl}_{clusters}.csv",
        transport_demand=RESOURCES
        + "transport_demand{weather_year}_s{simpl}_{clusters}.csv",
        transport_data=RESOURCES
        + "transport_data{weather_year}_s{simpl}_{clusters}.csv",
        avail_profile=RESOURCES + "avail_profile{weather_year}_s{simpl}_{clusters}.csv",
        dsm_profile=RESOURCES + "dsm_profile{weather_year}_s{simpl}_{clusters}.csv",
        co2_totals_name=RESOURCES + "co2_totals.csv",
        co2="data/bundle-sector/eea/UNFCCC_v23.csv",
        biomass_potentials=RESOURCES
        + "biomass_potentials{weather_year}_s{simpl}_{clusters}_"
        + "{}.csv".format(config["biomass"]["year"])
        if config["foresight"] == "overnight"
        else RESOURCES
        + "biomass_potentials{weather_year}_s{simpl}_{clusters}_{planning_horizons}.csv",
        heat_profile="data/heat_load_profile_BDEW.csv",
        costs="data/costs_{}.csv".format(config["costs"]["year"])
        if config["foresight"] == "overnight"
        else "data/costs_{planning_horizons}.csv",
        profile_offwind_ac=RESOURCES + "profile{weather_year}_offwind-ac.nc",
        profile_offwind_dc=RESOURCES + "profile{weather_year}_offwind-dc.nc",
        h2_cavern=RESOURCES
        + "salt_cavern_potentials{weather_year}_s{simpl}_{clusters}.csv",
        busmap_s=RESOURCES + "busmap_elec{weather_year}_s{simpl}.csv",
        busmap=RESOURCES + "busmap_elec{weather_year}_s{simpl}_{clusters}.csv",
        clustered_pop_layout=RESOURCES
        + "pop_layout_elec{weather_year}_s{simpl}_{clusters}.csv",
        simplified_pop_layout=RESOURCES + "pop_layout_elec{weather_year}_s{simpl}.csv",
        industrial_demand=RESOURCES
        + "industrial_energy_demand_elec{weather_year}_s{simpl}_{clusters}_{planning_horizons}.csv",
        heat_demand_urban=RESOURCES
        + "heat_demand_urban_elec{weather_year}_s{simpl}_{clusters}.nc",
        heat_demand_rural=RESOURCES
        + "heat_demand_rural_elec{weather_year}_s{simpl}_{clusters}.nc",
        heat_demand_total=RESOURCES
        + "heat_demand_total_elec{weather_year}_s{simpl}_{clusters}.nc",
        temp_soil_total=RESOURCES
        + "temp_soil_total_elec{weather_year}_s{simpl}_{clusters}.nc",
        temp_soil_rural=RESOURCES
        + "temp_soil_rural_elec{weather_year}_s{simpl}_{clusters}.nc",
        temp_soil_urban=RESOURCES
        + "temp_soil_urban_elec{weather_year}_s{simpl}_{clusters}.nc",
        temp_air_total=RESOURCES
        + "temp_air_total_elec{weather_year}_s{simpl}_{clusters}.nc",
        temp_air_rural=RESOURCES
        + "temp_air_rural_elec{weather_year}_s{simpl}_{clusters}.nc",
        temp_air_urban=RESOURCES
        + "temp_air_urban_elec{weather_year}_s{simpl}_{clusters}.nc",
        cop_soil_total=RESOURCES
        + "cop_soil_total_elec{weather_year}_s{simpl}_{clusters}.nc",
        cop_soil_rural=RESOURCES
        + "cop_soil_rural_elec{weather_year}_s{simpl}_{clusters}.nc",
        cop_soil_urban=RESOURCES
        + "cop_soil_urban_elec{weather_year}_s{simpl}_{clusters}.nc",
        cop_air_total=RESOURCES
        + "cop_air_total_elec{weather_year}_s{simpl}_{clusters}.nc",
        cop_air_rural=RESOURCES
        + "cop_air_rural_elec{weather_year}_s{simpl}_{clusters}.nc",
        cop_air_urban=RESOURCES
        + "cop_air_urban_elec{weather_year}_s{simpl}_{clusters}.nc",
        solar_thermal_total=RESOURCES
        + "solar_thermal_total_elec{weather_year}_s{simpl}_{clusters}.nc"
        if config["sector"]["solar_thermal"]
        else [],
        solar_thermal_urban=RESOURCES
        + "solar_thermal_urban_elec{weather_year}_s{simpl}_{clusters}.nc"
        if config["sector"]["solar_thermal"]
        else [],
        solar_thermal_rural=RESOURCES
        + "solar_thermal_rural_elec{weather_year}_s{simpl}_{clusters}.nc"
        if config["sector"]["solar_thermal"]
        else [],
    output:
        RESULTS
        + "prenetworks/elec{weather_year}_s{simpl}_{clusters}_l{ll}_{opts}_{sector_opts}_{planning_horizons}.nc",
    threads: 1
    resources:
        mem_mb=2000,
    log:
        LOGS
        + "prepare_sector_network_elec{weather_year}_s{simpl}_{clusters}_l{ll}_{opts}_{sector_opts}_{planning_horizons}.log",
    benchmark:
        (
            BENCHMARKS
            + "prepare_sector_network/elec{weather_year}_s{simpl}_{clusters}_l{ll}_{opts}_{sector_opts}_{planning_horizons}"
        )
    conda:
        "../envs/environment.yaml"
    script:
        "../scripts/prepare_sector_network.py"<|MERGE_RESOLUTION|>--- conflicted
+++ resolved
@@ -683,14 +683,8 @@
             countries=config["countries"],
         input:
             building_stock="data/retro/data_building_stock.csv",
-<<<<<<< HEAD
-            data_tabula="data/retro/tabula-calculator-calcsetbuilding.csv",
-            air_temperature=RESOURCES
-            + "temp_air_total_elec{weather_year}_s{simpl}_{clusters}.nc",
-=======
             data_tabula="data/bundle-sector/retro/tabula-calculator-calcsetbuilding.csv",
-            air_temperature=RESOURCES + "temp_air_total_elec_s{simpl}_{clusters}.nc",
->>>>>>> c237862c
+            air_temperature=RESOURCES + "temp_air_total_elec{weather_year}_s{simpl}_{clusters}.nc",
             u_values_PL="data/retro/u_values_poland.csv",
             tax_w="data/retro/electricity_taxes_eu.csv",
             construction_index="data/retro/comparative_level_investment.csv",
